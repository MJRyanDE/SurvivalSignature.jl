--- conflicted
+++ resolved
@@ -14,10 +14,7 @@
 Statistics = "10745b16-79ce-11e8-11f9-7d13ad32a3b2"
 
 [compat]
-<<<<<<< HEAD
 IterTools = "1"
-=======
 ProgressMeter = "1"
 BigCombinatorics = "0.3"
-Distributions = "0.25"
->>>>>>> 19627e12
+Distributions = "0.25"